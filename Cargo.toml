[package]
name = "crypto-trader"
version = "0.1.0"
authors = ["Tobin C. Harding <tobin@coblox.tech>"]
edition = "2018"

[dependencies]
anyhow = "1.0"
atty = "0.2"
<<<<<<< HEAD
coinnect = "0.5"
=======
chrono = "0.4"
>>>>>>> a4f4e074
directories = "3.0"
float-cmp = "0.8"
hex = "0.4"
hmac = "0.8"
log = { version = "0.4", features = ["serde"] }
num-traits = "0.2"
reqwest = { version = "0.10", features = ["json"] }
rust_decimal = "1.7"
serde = { version = "1.0", features = ["derive"] }
serde_json = "1.0"
sha2 = "0.9"
spectral = "0.6"
thiserror = "1"
tokio = { version = "0.2", features = ["rt-threaded", "time", "macros", "sync"] }
toml = "0.5"
tracing = { version = "0.1", features = ["attributes"] }
tracing-log = "0.1"
tracing-subscriber = "0.2"
url = "2.1"

[dev-dependencies]
proptest = "0.10"<|MERGE_RESOLUTION|>--- conflicted
+++ resolved
@@ -7,11 +7,8 @@
 [dependencies]
 anyhow = "1.0"
 atty = "0.2"
-<<<<<<< HEAD
 coinnect = "0.5"
-=======
 chrono = "0.4"
->>>>>>> a4f4e074
 directories = "3.0"
 float-cmp = "0.8"
 hex = "0.4"
